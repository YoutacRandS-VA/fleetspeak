// Copyright 2017 Google Inc.
//
// Licensed under the Apache License, Version 2.0 (the "License");
// you may not use this file except in compliance with the License.
// You may obtain a copy of the License at
//
//     https://www.apache.org/licenses/LICENSE-2.0
//
// Unless required by applicable law or agreed to in writing, software
// distributed under the License is distributed on an "AS IS" BASIS,
// WITHOUT WARRANTIES OR CONDITIONS OF ANY KIND, either express or implied.
// See the License for the specific language governing permissions and
// limitations under the License.

// Package https implements an https-based server Communicator. It is the
// primary way for clients to communicate with the FS server.
package https

import (
	"crypto/tls"
	"net"
	"net/http"
	"sync"
	"time"

	log "github.com/golang/glog"

	"github.com/google/fleetspeak/fleetspeak/src/server/authorizer"
	"github.com/google/fleetspeak/fleetspeak/src/server/comms"

	cpb "github.com/google/fleetspeak/fleetspeak/src/server/components/proto/fleetspeak_components"
)

const (
	// MaxContactSize is the largest contact (in bytes) that we will accept.
	MaxContactSize = 20 * 1024 * 1024
)

// Communicator implements server.Communicator, and accepts client connections
// over HTTPS.
type Communicator struct {
	p           Params
	hs          http.Server
	l           net.Listener
	fs          comms.Context
	stopping    chan struct{}
	running     bool
	runningLock sync.RWMutex
	pending     sync.WaitGroup
}

type guardedListener struct {
	net.Listener
	auth authorizer.Authorizer
}

func (l guardedListener) Accept() (net.Conn, error) {
	for {
		c, err := l.Listener.Accept()
		if err != nil {
			return nil, err
		}
		if l.auth.Allow1(c.RemoteAddr()) {
			return c, err
		}
		c.Close()
	}
}

type listener struct {
	*net.TCPListener
}

func (l listener) Accept() (net.Conn, error) {
	tc, err := l.AcceptTCP()
	if err != nil {
		return nil, err
	}
	tc.SetKeepAlive(true)
	tc.SetKeepAlivePeriod(1 * time.Minute)
	tc.SetNoDelay(false)
	return tc, nil
}

// Params wraps the parameters required to create an https communicator.
type Params struct {
<<<<<<< HEAD
	Listener                 net.Listener     // Where to listen for connections, required.
	Cert, Key                []byte           // x509 encoded certificate and matching private key, required.
	Streaming                bool             // Whether to enable streaming communications.
	ClientCertHeader         string           // Where to locate the client certificate from the request header, if not provided use TLS request.
	ClientCertChecksumHeader string           // Where to locate the client certificate checksum from the request header.
	FrontendMode             cpb.FrontendMode // Safety net to explicitly select the mode how client certificates are delivered (MTLS or HEADER_TLS)
	StreamingLifespan        time.Duration    // Maximum time to keep a streaming connection open, defaults to 10 min.
	StreamingCloseTime       time.Duration    // How much of StreamingLifespan to allocate to an orderly stream close, defaults to 30 sec.
	StreamingJitter          time.Duration    // Maximum amount of jitter to add to StreamingLifespan.
=======
	Listener           net.Listener        // Where to listen for connections, required.
	Cert, Key          []byte              // x509 encoded certificate and matching private key, required.
	Streaming          bool                // Whether to enable streaming communications.
	FrontendConfig     *cpb.FrontendConfig // Configure how the frontend identifies and communicates with clients
	StreamingLifespan  time.Duration       // Maximum time to keep a streaming connection open, defaults to 10 min.
	StreamingCloseTime time.Duration       // How much of StreamingLifespan to allocate to an orderly stream close, defaults to 30 sec.
	StreamingJitter    time.Duration       // Maximum amount of jitter to add to StreamingLifespan.
>>>>>>> 75a76baf
}

// NewCommunicator creates a Communicator, which listens through l and identifies
// itself using certFile and keyFile.
func NewCommunicator(p Params) (*Communicator, error) {
	if p.StreamingLifespan == 0 {
		p.StreamingLifespan = 10 * time.Minute
	}
	if p.StreamingCloseTime == 0 {
		p.StreamingCloseTime = 30 * time.Second
	}
	mux := http.NewServeMux()
	c, err := tls.X509KeyPair(p.Cert, p.Key)
	if err != nil {
		return nil, err
	}
	h := Communicator{
		p: p,
		hs: http.Server{
			Handler: mux,
			TLSConfig: &tls.Config{
				ClientAuth:   tls.RequestClientCert,
				Certificates: []tls.Certificate{c},
				CipherSuites: []uint16{
					// We may as well allow only the strongest (as far as we can guess)
					// ciphers. Note that TLS_ECDHE_RSA_WITH_AES_128_GCM_SHA256 is
					// required by the https library.
					tls.TLS_ECDHE_ECDSA_WITH_AES_256_GCM_SHA384,
					tls.TLS_ECDHE_RSA_WITH_AES_256_GCM_SHA384,
					tls.TLS_ECDHE_ECDSA_WITH_AES_128_GCM_SHA256,
					tls.TLS_ECDHE_RSA_WITH_AES_128_GCM_SHA256},
				// Correctly implementing session tickets means sharing and rotating a
				// secret key between servers, with implications if it leaks. Simply
				// disable for the moment.
				SessionTicketsDisabled: true,
				MinVersion:             tls.VersionTLS12,
				NextProtos:             []string{"h2"},
			},
			ReadTimeout:       20 * time.Minute,
			ReadHeaderTimeout: 10 * time.Second,
			WriteTimeout:      20 * time.Minute,
			IdleTimeout:       30 * time.Second,
		},
		stopping: make(chan struct{}),
	}
	mux.Handle("/message", messageServer{&h})
	if p.Streaming {
		mux.Handle("/streaming-message", streamingMessageServer{&h})
	}
	mux.Handle("/files/", fileServer{&h})

	switch l := h.p.Listener.(type) {
	case *net.TCPListener:
		h.p.Listener = listener{l}
	default:
	}

	return &h, nil
}

func (c *Communicator) serve(l net.Listener) {
	err := c.hs.Serve(l)
	log.Errorf("Serving finished with error: %v", err)
}

func (c *Communicator) Setup(fs comms.Context) error {
	c.fs = fs
	c.p.Listener = guardedListener{
		Listener: c.p.Listener,
		auth:     fs.Authorizer(),
	}
	return nil
}

func (c *Communicator) Start() error {
	go c.serve(tls.NewListener(c.p.Listener, c.hs.TLSConfig))

	c.runningLock.Lock()
	defer c.runningLock.Unlock()
	c.running = true
	return nil
}

func (c *Communicator) Stop() {
	// The most graceful way to shut down an http.Server is to close the associated listener.
	c.p.Listener.Close()
	c.runningLock.Lock()
	c.running = false
	c.runningLock.Unlock()
	close(c.stopping)
	c.pending.Wait()
}

// startProcessing returns if we are up and running. If we are up and running,
// it updates the pending operation count to support orderly shutdown.
func (c *Communicator) startProcessing() bool {
	c.runningLock.RLock()
	defer c.runningLock.RUnlock()
	if c.running {
		c.pending.Add(1)
	}
	return c.running
}

func (c *Communicator) stopProcessing() {
	c.pending.Done()
}<|MERGE_RESOLUTION|>--- conflicted
+++ resolved
@@ -84,17 +84,6 @@
 
 // Params wraps the parameters required to create an https communicator.
 type Params struct {
-<<<<<<< HEAD
-	Listener                 net.Listener     // Where to listen for connections, required.
-	Cert, Key                []byte           // x509 encoded certificate and matching private key, required.
-	Streaming                bool             // Whether to enable streaming communications.
-	ClientCertHeader         string           // Where to locate the client certificate from the request header, if not provided use TLS request.
-	ClientCertChecksumHeader string           // Where to locate the client certificate checksum from the request header.
-	FrontendMode             cpb.FrontendMode // Safety net to explicitly select the mode how client certificates are delivered (MTLS or HEADER_TLS)
-	StreamingLifespan        time.Duration    // Maximum time to keep a streaming connection open, defaults to 10 min.
-	StreamingCloseTime       time.Duration    // How much of StreamingLifespan to allocate to an orderly stream close, defaults to 30 sec.
-	StreamingJitter          time.Duration    // Maximum amount of jitter to add to StreamingLifespan.
-=======
 	Listener           net.Listener        // Where to listen for connections, required.
 	Cert, Key          []byte              // x509 encoded certificate and matching private key, required.
 	Streaming          bool                // Whether to enable streaming communications.
@@ -102,7 +91,6 @@
 	StreamingLifespan  time.Duration       // Maximum time to keep a streaming connection open, defaults to 10 min.
 	StreamingCloseTime time.Duration       // How much of StreamingLifespan to allocate to an orderly stream close, defaults to 30 sec.
 	StreamingJitter    time.Duration       // Maximum amount of jitter to add to StreamingLifespan.
->>>>>>> 75a76baf
 }
 
 // NewCommunicator creates a Communicator, which listens through l and identifies
